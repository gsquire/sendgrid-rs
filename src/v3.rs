--- conflicted
+++ resolved
@@ -103,7 +103,7 @@
     #[serde(rename = "inline")]
     Inline,
 
-    /// Made available to separate download
+    /// Displayed as an attached file
     #[serde(rename = "attachment")]
     Attachment,
 }
@@ -403,13 +403,10 @@
         self.content_id = Some(String::from(content_id));
         self
     }
-<<<<<<< HEAD
 
     /// Set an optional content id.
     pub fn set_disposition(mut self, disposition: Disposition) -> Attachment {
         self.disposition = Some(disposition);
         self
     }
-=======
->>>>>>> cf24abd3
 }